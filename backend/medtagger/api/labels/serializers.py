--- conflicted
+++ resolved
@@ -5,18 +5,9 @@
 from medtagger.database.models import RectangularLabelElement
 from medtagger.definitions import LabelVerificationStatus, LabelElementStatus, LabelTool
 
-<<<<<<< HEAD
-in__label_status = api.model("Status for Label", {
-    'status': fields.String(description='New status for Label', enum=[status.name for status in LabelStatus],
-                            required=True),
-})
 
 in__action_response = api.model("Response for Action", {})
 
-out__label_selection = api.model('Label Selection', {
-    'x': fields.Float(description='Selection\'s X position', min=0.0, max=1.0, attribute='position_x'),
-    'y': fields.Float(description='Selection\'s Y position', min=0.0, max=1.0, attribute='position_y'),
-=======
 in__label_status = api.model("Status for label", {
     'status': fields.String(description='New status for label',
                             enum=[status.name for status in LabelVerificationStatus],
@@ -24,7 +15,6 @@
 })
 
 COMMON_LABEL_ELEMENT = {
->>>>>>> 9a23cb28
     'slice_index': fields.Integer(description='Slice\'s order index', min=0),
     'tag': fields.String(description='Element\'s tag', attribute='tag.key'),
     'tool': fields.String(description='Element\'s tool', attribute='tool.value',
@@ -51,7 +41,7 @@
         RectangularLabelElement: out__rectangular_label_element,
     })),
     'labeling_time': fields.Float(description='Time in seconds that user spent on labeling'),
-<<<<<<< HEAD
+    'status': fields.String(description='Label\'s status', enum=[status.name for status in LabelVerificationStatus]),
 })
 
 out__action = api.model('Action model', {
@@ -65,7 +55,4 @@
     'action_id': fields.Integer(description='Action\'s ID', attribute='action.id'),
     'action_type': fields.String(description='Action\'s Type', attribute='action.action_type'),
     'details': fields.Raw(attribute=lambda action_response: action_response.get_details()),
-=======
-    'status': fields.String(description='Label\'s status', enum=[status.name for status in LabelVerificationStatus]),
->>>>>>> 9a23cb28
 })