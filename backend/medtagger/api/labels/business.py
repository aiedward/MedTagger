"""Module responsible for business logic in all Labels endpoints."""
from typing import Dict

from sqlalchemy.orm.exc import NoResultFound

<<<<<<< HEAD
from medtagger.types import LabelID, ActionID
from medtagger.api.exceptions import NotFoundException, InvalidArgumentsException
from medtagger.database.models import Label, LabelStatus, Action, ActionResponse
=======
from medtagger.types import LabelID
from medtagger.api.exceptions import NotFoundException
from medtagger.database.models import Label
from medtagger.definitions import LabelVerificationStatus
>>>>>>> 9a23cb28
from medtagger.repositories.labels import LabelsRepository
from medtagger.repositories.actions import ActionsRepository, InvalidResponseException, \
    UnsupportedActionException


<<<<<<< HEAD
def change_label_status(label_id: LabelID, status: LabelStatus) -> Label:
    """Change status of the Label.

    :param label_id: ID of a Label for which the status should be changed
    :param status: new Label Status that should be set
    :return: Label that was changed
=======
def change_label_status(label_id: LabelID, status: LabelVerificationStatus) -> Label:
    """Change status of the label.

    :param label_id: ID of a label for which the status should be changed
    :param status: new Label Verification Status that should be set
>>>>>>> 9a23cb28
    """
    try:
        label = LabelsRepository.get_label_by_id(label_id)
    except NoResultFound:
        raise NotFoundException('Label with ID={} not found.'.format(label_id))

    label.update_status(status)
    return label


def get_random_label() -> Label:
    """Fetch random label that has the NOT_VERIFIED status.

    :return: random Label object from database
    """
    try:
        return LabelsRepository.get_random_label(LabelVerificationStatus.NOT_VERIFIED)
    except NoResultFound:
        raise NotFoundException('No Labels found.')


def get_action_details(action_id: ActionID) -> Action:
    """Fetch details about Action.

    :param action_id: ID of an Action that should be returned
    :return: Action for given ID
    """
    try:
        return ActionsRepository.get_action_by_id(action_id)
    except NoResultFound:
        raise NotFoundException('Action "{}" not found.'.format(action_id))


def add_action_response(action_id: ActionID, response: Dict) -> ActionResponse:
    """Add new Response for given Action.

    :param action_id: ID of an Action for which this Response should be added
    :param response: dictionary Response for given Action
    :return: ActionResponse database object
    """
    try:
        return ActionsRepository.add_action_response(action_id, response)
    except NoResultFound:
        raise NotFoundException('Action "{}" not found.'.format(action_id))
    except UnsupportedActionException:
        raise InvalidArgumentsException('Action does not support returning Respose.')
    except InvalidResponseException:
        raise InvalidArgumentsException('Your answers does not match keys in Survey.')<|MERGE_RESOLUTION|>--- conflicted
+++ resolved
@@ -3,35 +3,20 @@
 
 from sqlalchemy.orm.exc import NoResultFound
 
-<<<<<<< HEAD
 from medtagger.types import LabelID, ActionID
 from medtagger.api.exceptions import NotFoundException, InvalidArgumentsException
 from medtagger.database.models import Label, LabelStatus, Action, ActionResponse
-=======
-from medtagger.types import LabelID
-from medtagger.api.exceptions import NotFoundException
-from medtagger.database.models import Label
 from medtagger.definitions import LabelVerificationStatus
->>>>>>> 9a23cb28
 from medtagger.repositories.labels import LabelsRepository
 from medtagger.repositories.actions import ActionsRepository, InvalidResponseException, \
     UnsupportedActionException
 
 
-<<<<<<< HEAD
-def change_label_status(label_id: LabelID, status: LabelStatus) -> Label:
-    """Change status of the Label.
-
-    :param label_id: ID of a Label for which the status should be changed
-    :param status: new Label Status that should be set
-    :return: Label that was changed
-=======
 def change_label_status(label_id: LabelID, status: LabelVerificationStatus) -> Label:
     """Change status of the label.
 
     :param label_id: ID of a label for which the status should be changed
     :param status: new Label Verification Status that should be set
->>>>>>> 9a23cb28
     """
     try:
         label = LabelsRepository.get_label_by_id(label_id)
